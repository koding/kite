package kite

import (
	"errors"
	"fmt"
	"github.com/op/go-logging"
	"koding/newkite/dnode"
	"koding/newkite/dnode/rpc"
	"koding/newkite/protocol"
	"strconv"
	"sync"
	"time"
)

<<<<<<< HEAD
const DefaultCallTimeout = 4000 // milliseconds
=======
const DefaultTellTimeout = 4 * time.Second
>>>>>>> 5ce72227

// RemoteKite is the client for communicating with another Kite.
// It has Tell() and Go() methods for calling methods sync/async way.
type RemoteKite struct {
	// The information about the kite that we are connecting to.
	protocol.Kite

	// A reference to the current Kite running.
	localKite *Kite

	// A reference to the Kite's logger for easy access.
	Log *logging.Logger

	// Credentials that we sent in each request.
	Authentication callAuthentication

	// dnode RPC client that processes messages.
	client *rpc.Client

	// To signal waiters of Go() on disconnect.
	disconnect chan bool

<<<<<<< HEAD
	// Duration to wait reply from remote when making a request with Call().
	callTimeout time.Duration
=======
	// Duration to wait reply from remote when making a request with Tell().
	tellTimeout time.Duration
>>>>>>> 5ce72227
}

// NewRemoteKite returns a pointer to a new RemoteKite. The returned instance
// is not connected. You have to call Dial() or DialForever() before calling
// Tell() and Go() methods.
func (k *Kite) NewRemoteKite(kite protocol.Kite, auth callAuthentication) *RemoteKite {
	r := &RemoteKite{
		Kite:           kite,
		localKite:      k,
		Log:            k.Log,
		Authentication: auth,
		client:         k.server.NewClientWithHandlers(),
		disconnect:     make(chan bool),
	}
<<<<<<< HEAD
	r.SetCallTimeout(DefaultCallTimeout)
=======
	r.SetTellTimeout(DefaultTellTimeout)
>>>>>>> 5ce72227

	// We need a reference to the local kite when a method call is received.
	r.client.Properties()["localKite"] = k

	r.OnConnect(func() {
		if r.Authentication.ValidUntil == nil {
			return
		}

		// Start a goroutine that will renew the token before it expires.
		go r.tokenRenewer()
	})

	var m sync.Mutex
	r.OnDisconnect(func() {
		m.Lock()
		close(r.disconnect)
		r.disconnect = make(chan bool)
		m.Unlock()
	})

	return r
}

// newRemoteKiteWithClient returns a pointer to new RemoteKite instance.
// The client will be replaced with the given client.
// Used to give the Kite method handler a working RemoteKite to call methods
// on other side.
func (k *Kite) newRemoteKiteWithClient(kite protocol.Kite, auth callAuthentication, client *rpc.Client) *RemoteKite {
	r := k.NewRemoteKite(kite, auth)
	r.client = client
	r.client.Properties()["localKite"] = k
	return r
}

<<<<<<< HEAD
// SetCallTimeout sets the timeout duration for requests made with Call().
func (r *RemoteKite) SetCallTimeout(ms uint) {
	r.callTimeout = time.Duration(ms) * time.Millisecond
}
=======
// SetTellTimeout sets the timeout duration for requests made with Tell().
func (r *RemoteKite) SetTellTimeout(d time.Duration) { r.tellTimeout = d }
>>>>>>> 5ce72227

// Dial connects to the remote Kite. Returns error if it can't.
func (r *RemoteKite) Dial() (err error) {
	addr := r.Kite.Addr()
	r.Log.Info("Dialing remote kite: [%s %s]", r.Kite.Name, addr)
	return r.client.Dial("ws://" + addr + "/dnode")
}

// Dial connects to the remote Kite. If it can't connect, it retries indefinitely.
func (r *RemoteKite) DialForever() {
	addr := r.Kite.Addr()
	r.Log.Info("Dialing remote kite: [%s %s]", r.Kite.Name, addr)
	r.client.DialForever("ws://" + addr + "/dnode")
}

func (r *RemoteKite) Close() {
	r.client.Close()
}

// OnConnect registers a function to run on connect.
func (r *RemoteKite) OnConnect(handler func()) {
	r.client.OnConnect(handler)
}

// OnDisconnect registers a function to run on disconnect.
func (r *RemoteKite) OnDisconnect(handler func()) {
	r.client.OnDisconnect(handler)
}

func (r *RemoteKite) tokenRenewer() {
	for {
<<<<<<< HEAD
=======
		// Token will be renewed before it expires.
>>>>>>> 5ce72227
		renewTime := r.Authentication.ValidUntil.Add(-30 * time.Second)
		select {
		case <-time.After(renewTime.Sub(time.Now().UTC())):
			if err := r.renewTokenUntilDisconnect(); err != nil {
				return
			}
		case <-r.disconnect:
			return
		}
	}
}

// renewToken retries until the request is successful or disconnect.
func (r *RemoteKite) renewTokenUntilDisconnect() error {
	const retryInterval = 10 * time.Second

	if err := r.renewToken(); err == nil {
		return nil
	}

<<<<<<< HEAD
=======
loop:
>>>>>>> 5ce72227
	for {
		select {
		case <-time.After(retryInterval):
			if err := r.renewToken(); err != nil {
				r.Log.Error("error: %s Cannot renew token for Kite: %s I will retry in %d seconds...", err.Error(), r.Kite.ID, retryInterval)
				continue
			}

<<<<<<< HEAD
			break
=======
			break loop
>>>>>>> 5ce72227
		case <-r.disconnect:
			return errors.New("disconnect")
		}
	}

	return nil
}

func (r *RemoteKite) renewToken() error {
	tkn, err := r.localKite.Kontrol.GetToken(&r.Kite)
	if err != nil {
		return err
	}

	validUntil := time.Now().UTC().Add(time.Duration(tkn.TTL) * time.Second)
	r.Authentication.Key = tkn.Key
	r.Authentication.ValidUntil = &validUntil

	return nil
}

// CallOptions is the type of first argument in the dnode message.
// Second argument is a callback function.
// It is used when unmarshalling a dnode message.
type CallOptions struct {
	// Arguments to the method
	WithArgs       *dnode.Partial     `json:"withArgs"`
	Kite           protocol.Kite      `json:"kite"`
	Authentication callAuthentication `json:"authentication"`
}

// callOptionsOut is the same structure with CallOptions.
// It is used when marshalling a dnode message.
type callOptionsOut struct {
	CallOptions
	// Override this when sending because args will not be a *dnode.Partial.
	WithArgs interface{} `json:"withArgs"`
}

// That's what we send as a first argument in dnode message.
func (r *RemoteKite) makeOptions(args interface{}) *callOptionsOut {
	return &callOptionsOut{
		WithArgs: args,
		CallOptions: CallOptions{
			Kite:           r.localKite.Kite,
			Authentication: r.Authentication,
		},
	}
}

type callAuthentication struct {
	// Type can be "kodingKey", "token" or "sessionID" for now.
	Type       string     `json:"type"`
	Key        string     `json:"key"`
	ValidUntil *time.Time `json:"-"`
}

type response struct {
	Result *dnode.Partial
	Err    error
}

// Tell makes a blocking method call to the server.
// Waits until the callback function is called by the other side and
// returns the result and the error.
<<<<<<< HEAD
func (r *RemoteKite) Call(method string, args interface{}) (result *dnode.Partial, err error) {
	return r.CallWithTimeout(method, args, 0)
}

// CallWithTimeout does the same thing with Call() method except it takes an
// extra argument that is the timeout for waiting reply from the remote Kite.
// If timeout is given 0, the behavior is same as Call().
func (r *RemoteKite) CallWithTimeout(method string, args interface{}, timeout uint) (result *dnode.Partial, err error) {
=======
func (r *RemoteKite) Tell(method string, args interface{}) (result *dnode.Partial, err error) {
	return r.TellWithTimeout(method, args, 0)
}

// TellWithTimeout does the same thing with Tell() method except it takes an
// extra argument that is the timeout for waiting reply from the remote Kite.
// If timeout is given 0, the behavior is same as Tell().
func (r *RemoteKite) TellWithTimeout(method string, args interface{}, timeout time.Duration) (result *dnode.Partial, err error) {
>>>>>>> 5ce72227
	response := <-r.GoWithTimeout(method, args, timeout)
	return response.Result, response.Err
}

// Go makes an unblocking method call to the server.
// It returns a channel that the caller can wait on it to get the response.
func (r *RemoteKite) Go(method string, args interface{}) chan *response {
	return r.GoWithTimeout(method, args, 0)
}

// GoWithTimeout does the same thing with Go() method except it takes an
// extra argument that is the timeout for waiting reply from the remote Kite.
// If timeout is given 0, the behavior is same as Go().
<<<<<<< HEAD
func (r *RemoteKite) GoWithTimeout(method string, args interface{}, timeout uint) chan *response {
=======
func (r *RemoteKite) GoWithTimeout(method string, args interface{}, timeout time.Duration) chan *response {
>>>>>>> 5ce72227
	// We will return this channel to the caller.
	// It can wait on this channel to get the response.
	r.Log.Debug("Telling method [%s] on kite [%s]", method, r.Name)
	responseChan := make(chan *response, 1)

	r.send(method, args, timeout, responseChan)

	return responseChan
}

// send sends the method with callback to the server.
<<<<<<< HEAD
func (r *RemoteKite) send(method string, args interface{}, timeout uint, responseChan chan *response) {
=======
func (r *RemoteKite) send(method string, args interface{}, timeout time.Duration, responseChan chan *response) {
>>>>>>> 5ce72227
	// To clean the sent callback after response is received.
	// Send/Receive in a channel to prevent race condition because
	// the callback is run in a separate goroutine.
	removeCallback := make(chan uint64, 1)

	// When a callback is called it will send the response to this channel.
	doneChan := make(chan *response, 1)

	opts := r.makeOptions(args)
	cb := r.makeResponseCallback(doneChan, removeCallback)

	// BUG: This sometimes does not return an error, even if the remote
	// kite is disconnected. I could not find out why.
	// Timeout below in goroutine saves us in this case.
	callbacks, err := r.client.Call(method, opts, cb)
	if err != nil {
		responseChan <- &response{
			Result: nil,
			Err: fmt.Errorf("Telling method [%s] on [%s] error: %s",
				method, r.Kite.Name, err),
		}
		return
	}

	// Use default timeout from r (RemoteKite) if zero.
<<<<<<< HEAD
	var wait time.Duration
	if timeout == 0 {
		wait = r.callTimeout
	} else {
		wait = time.Duration(timeout) * time.Millisecond
=======
	if timeout == 0 {
		timeout = r.tellTimeout
>>>>>>> 5ce72227
	}

	// Waits until the response has came or the connection has disconnected.
	go func() {
		select {
		case resp := <-doneChan:
			responseChan <- resp
<<<<<<< HEAD
		case <-time.After(wait):
=======
		case <-r.disconnect:
			responseChan <- &response{nil, errors.New("Client disconnected")}
		case <-time.After(timeout):
>>>>>>> 5ce72227
			responseChan <- &response{nil, errors.New("Timeout")}

			// Remove the callback function from the map so we do not
			// consume memory for unused callbacks.
			if id, ok := <-removeCallback; ok {
				r.client.RemoveCallback(id)
			}
		}
	}()

	sendCallbackID(callbacks, removeCallback)
}

// sendCallbackID send the callback number to be deleted after response is received.
func sendCallbackID(callbacks map[string]dnode.Path, ch chan uint64) {
	if len(callbacks) > 0 {
		// Find max callback ID.
		max := uint64(0)
		for id, _ := range callbacks {
			i, _ := strconv.ParseUint(id, 10, 64)
			if i > max {
				max = i
			}
		}

		ch <- max
	} else {
		close(ch)
	}
}

// makeResponseCallback prepares and returns a callback function sent to the server.
// The caller of the Tell() is blocked until the server calls this callback function.
// Sets theResponse and notifies the caller by sending to done channel.
func (r *RemoteKite) makeResponseCallback(doneChan chan *response, removeCallback <-chan uint64) Callback {
	return Callback(func(request *Request) {
		var (
			err    error          // First argument
			result *dnode.Partial // Second argument
		)

		// Notify that the callback is finished.
		defer func() { doneChan <- &response{result, err} }()

		// Remove the callback function from the map so we do not
		// consume memory for unused callbacks.
		if id, ok := <-removeCallback; ok {
			r.client.RemoveCallback(id)
		}

<<<<<<< HEAD
		// Arguments to our response callback It is a slice of length 2.
		// The first argument is the error string,
=======
		// Arguments to our response callback:
		// The first argument is the error struct and
>>>>>>> 5ce72227
		// the second argument is the result.
		responseArgs := request.Args.MustSliceOfLength(2)

		result = responseArgs[1]

		// This is the error argument. Unmarshal panics if it is null.
		if responseArgs[0] == nil {
			return
		}

		// Read the error argument in response.
		var kiteErr *Error
		err = responseArgs[0].Unmarshal(kiteErr)
		if err != nil {
			return
		}

		err = kiteErr
	})
}<|MERGE_RESOLUTION|>--- conflicted
+++ resolved
@@ -12,11 +12,7 @@
 	"time"
 )
 
-<<<<<<< HEAD
-const DefaultCallTimeout = 4000 // milliseconds
-=======
 const DefaultTellTimeout = 4 * time.Second
->>>>>>> 5ce72227
 
 // RemoteKite is the client for communicating with another Kite.
 // It has Tell() and Go() methods for calling methods sync/async way.
@@ -39,13 +35,8 @@
 	// To signal waiters of Go() on disconnect.
 	disconnect chan bool
 
-<<<<<<< HEAD
-	// Duration to wait reply from remote when making a request with Call().
-	callTimeout time.Duration
-=======
 	// Duration to wait reply from remote when making a request with Tell().
 	tellTimeout time.Duration
->>>>>>> 5ce72227
 }
 
 // NewRemoteKite returns a pointer to a new RemoteKite. The returned instance
@@ -60,11 +51,7 @@
 		client:         k.server.NewClientWithHandlers(),
 		disconnect:     make(chan bool),
 	}
-<<<<<<< HEAD
-	r.SetCallTimeout(DefaultCallTimeout)
-=======
 	r.SetTellTimeout(DefaultTellTimeout)
->>>>>>> 5ce72227
 
 	// We need a reference to the local kite when a method call is received.
 	r.client.Properties()["localKite"] = k
@@ -100,15 +87,8 @@
 	return r
 }
 
-<<<<<<< HEAD
-// SetCallTimeout sets the timeout duration for requests made with Call().
-func (r *RemoteKite) SetCallTimeout(ms uint) {
-	r.callTimeout = time.Duration(ms) * time.Millisecond
-}
-=======
 // SetTellTimeout sets the timeout duration for requests made with Tell().
 func (r *RemoteKite) SetTellTimeout(d time.Duration) { r.tellTimeout = d }
->>>>>>> 5ce72227
 
 // Dial connects to the remote Kite. Returns error if it can't.
 func (r *RemoteKite) Dial() (err error) {
@@ -140,10 +120,7 @@
 
 func (r *RemoteKite) tokenRenewer() {
 	for {
-<<<<<<< HEAD
-=======
 		// Token will be renewed before it expires.
->>>>>>> 5ce72227
 		renewTime := r.Authentication.ValidUntil.Add(-30 * time.Second)
 		select {
 		case <-time.After(renewTime.Sub(time.Now().UTC())):
@@ -164,10 +141,7 @@
 		return nil
 	}
 
-<<<<<<< HEAD
-=======
 loop:
->>>>>>> 5ce72227
 	for {
 		select {
 		case <-time.After(retryInterval):
@@ -176,11 +150,7 @@
 				continue
 			}
 
-<<<<<<< HEAD
-			break
-=======
 			break loop
->>>>>>> 5ce72227
 		case <-r.disconnect:
 			return errors.New("disconnect")
 		}
@@ -246,16 +216,6 @@
 // Tell makes a blocking method call to the server.
 // Waits until the callback function is called by the other side and
 // returns the result and the error.
-<<<<<<< HEAD
-func (r *RemoteKite) Call(method string, args interface{}) (result *dnode.Partial, err error) {
-	return r.CallWithTimeout(method, args, 0)
-}
-
-// CallWithTimeout does the same thing with Call() method except it takes an
-// extra argument that is the timeout for waiting reply from the remote Kite.
-// If timeout is given 0, the behavior is same as Call().
-func (r *RemoteKite) CallWithTimeout(method string, args interface{}, timeout uint) (result *dnode.Partial, err error) {
-=======
 func (r *RemoteKite) Tell(method string, args interface{}) (result *dnode.Partial, err error) {
 	return r.TellWithTimeout(method, args, 0)
 }
@@ -264,7 +224,6 @@
 // extra argument that is the timeout for waiting reply from the remote Kite.
 // If timeout is given 0, the behavior is same as Tell().
 func (r *RemoteKite) TellWithTimeout(method string, args interface{}, timeout time.Duration) (result *dnode.Partial, err error) {
->>>>>>> 5ce72227
 	response := <-r.GoWithTimeout(method, args, timeout)
 	return response.Result, response.Err
 }
@@ -278,11 +237,7 @@
 // GoWithTimeout does the same thing with Go() method except it takes an
 // extra argument that is the timeout for waiting reply from the remote Kite.
 // If timeout is given 0, the behavior is same as Go().
-<<<<<<< HEAD
-func (r *RemoteKite) GoWithTimeout(method string, args interface{}, timeout uint) chan *response {
-=======
 func (r *RemoteKite) GoWithTimeout(method string, args interface{}, timeout time.Duration) chan *response {
->>>>>>> 5ce72227
 	// We will return this channel to the caller.
 	// It can wait on this channel to get the response.
 	r.Log.Debug("Telling method [%s] on kite [%s]", method, r.Name)
@@ -294,11 +249,7 @@
 }
 
 // send sends the method with callback to the server.
-<<<<<<< HEAD
-func (r *RemoteKite) send(method string, args interface{}, timeout uint, responseChan chan *response) {
-=======
 func (r *RemoteKite) send(method string, args interface{}, timeout time.Duration, responseChan chan *response) {
->>>>>>> 5ce72227
 	// To clean the sent callback after response is received.
 	// Send/Receive in a channel to prevent race condition because
 	// the callback is run in a separate goroutine.
@@ -324,16 +275,8 @@
 	}
 
 	// Use default timeout from r (RemoteKite) if zero.
-<<<<<<< HEAD
-	var wait time.Duration
-	if timeout == 0 {
-		wait = r.callTimeout
-	} else {
-		wait = time.Duration(timeout) * time.Millisecond
-=======
 	if timeout == 0 {
 		timeout = r.tellTimeout
->>>>>>> 5ce72227
 	}
 
 	// Waits until the response has came or the connection has disconnected.
@@ -341,13 +284,9 @@
 		select {
 		case resp := <-doneChan:
 			responseChan <- resp
-<<<<<<< HEAD
-		case <-time.After(wait):
-=======
 		case <-r.disconnect:
 			responseChan <- &response{nil, errors.New("Client disconnected")}
 		case <-time.After(timeout):
->>>>>>> 5ce72227
 			responseChan <- &response{nil, errors.New("Timeout")}
 
 			// Remove the callback function from the map so we do not
@@ -398,13 +337,8 @@
 			r.client.RemoveCallback(id)
 		}
 
-<<<<<<< HEAD
-		// Arguments to our response callback It is a slice of length 2.
-		// The first argument is the error string,
-=======
 		// Arguments to our response callback:
 		// The first argument is the error struct and
->>>>>>> 5ce72227
 		// the second argument is the result.
 		responseArgs := request.Args.MustSliceOfLength(2)
 
