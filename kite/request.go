--- conflicted
+++ resolved
@@ -6,13 +6,10 @@
 	"koding/newkite/dnode"
 	"koding/newkite/dnode/rpc"
 	"reflect"
-<<<<<<< HEAD
+	"runtime/debug"
 	"time"
 
 	"github.com/dgrijalva/jwt-go"
-=======
-	"runtime/debug"
->>>>>>> 6894141f
 )
 
 // runMethod is called when a method is received from remote Kite.
