--- conflicted
+++ resolved
@@ -79,29 +79,7 @@
 	properties["username"] = request.Username
 	properties["kiteID"] = request.RemoteKite.Kite.ID
 
-<<<<<<< HEAD
-	// Find handler function
-	handler := k.Handlers[request.Method]
-	if handler == nil {
-		err = fmt.Errorf("Unknown method: %s", request.Method)
-		return response(err.Error(), nil)
-	}
-
-	// Call the handler
-	result, err := handler(request)
-
-	// There is not a callback if RemoteKite.Go() is used.
-	if response == nil {
-		return nil
-	}
-
-	// Send an error response.
-	if err != nil {
-		return response(err.Error(), nil)
-	}
-
-	// Send the result back.
-	return response(nil, result)
+	return
 }
 
 // authenticateUser tries to authenticate the user by selecting appropriate
@@ -149,7 +127,4 @@
 	}
 
 	return nil
-=======
-	return
->>>>>>> 305e4735
 }